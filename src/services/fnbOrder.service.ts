--- conflicted
+++ resolved
@@ -252,15 +252,6 @@
     user?: string,
     mode: 'add' | 'remove' | 'set' = 'add' // add = cộng dồn, remove = giảm đi, set = ghi đè
   ): Promise<RoomScheduleFNBOrder | null> {
-<<<<<<< HEAD
-=======
-    console.log('=== DEBUG UPSERT FNB ORDER START ===')
-    console.log('RoomScheduleId:', roomScheduleId)
-    console.log('Order:', order)
-    console.log('User:', user)
-    console.log('Mode:', mode)
-
->>>>>>> 65efc3b2
     // Đảm bảo service đã được khởi tạo
     await this.initialize()
 
@@ -280,7 +271,6 @@
       const currentSnacks = existingOrder.order?.snacks || {}
 
       let mergedDrinks = { ...currentDrinks }
-<<<<<<< HEAD
       if (order.drinks) {
         // Chỉ cập nhật/xóa những items có trong request hiện tại
         for (const [itemId, quantity] of Object.entries(order.drinks)) {
@@ -290,7 +280,14 @@
           } else {
             delete mergedDrinks[itemId]
             console.log(`Deleted drink ${itemId}`)
-=======
+          }
+        }
+
+        console.log('Merged drinks:', mergedDrinks)
+        console.log('=== END DEBUG DRINKS ===')
+      }
+
+      // Merge snacks: giữ nguyên items cũ, chỉ cập nhật/xóa items có trong request
       let mergedSnacks = { ...currentSnacks }
 
       if (mode === 'set') {
@@ -316,7 +313,6 @@
               delete mergedDrinks[itemId]
               console.log(`  🗑️ ${itemId}: deleted (quantity <= 0)`)
             }
->>>>>>> 65efc3b2
           }
 
           console.log('Result drinks:', mergedDrinks)
